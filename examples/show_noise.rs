//! An example for displaying noise as an image.

use bevy::{
    asset::RenderAssetUsages,
    prelude::*,
    render::render_resource::{Extent3d, TextureDimension, TextureFormat},
};
use noiz::{
    AdaptiveNoise, DynamicSampleable, FractalOctaves, LayeredNoise, Noise, Normed, Octave,
    Persistence,
    cell_noise::{
<<<<<<< HEAD
        BlendCellGradients, BlendCellValues, Cellular, MixCellGradients, MixCellValues,
        QualityGradients, QuickGradients, SimplecticBlend,
=======
        BlendCellGradients, BlendCellValues, EuclideanLength, MixCellGradients, MixCellValues,
        PerCell, PerNearestPoint, QuickGradients, SimplecticBlend,
>>>>>>> 08a2d169
    },
    cells::{OrthoGrid, SimplexGrid, Voronoi},
    common_adapters::SNormToUNorm,
    curves::{Linear, Smoothstep},
    rng::{Random, UNorm},
};

/// Holds a version of the noise
pub struct NoiseOption {
    name: &'static str,
    noise: Box<dyn DynamicSampleable<Vec2, f32> + Send + Sync>,
}

impl NoiseOption {
    /// Displays the noise on the image.
    pub fn display_image(&mut self, image: &mut Image, seed: u32, period: f32) {
        self.noise.set_seed(seed);
        self.noise.set_period(period);
        let width = image.width();
        let height = image.height();

        for x in 0..width {
            for y in 0..height {
                let loc = Vec2::new(x as f32 - (x / 2) as f32, -(y as f32 - (y / 2) as f32));
                let out = self.noise.sample_dyn(loc);

                let color = Color::linear_rgb(out, out, out);
                if let Err(err) = image.set_color_at(x, y, color) {
                    warn!("Failed to set image color with error: {err:?}");
                }
            }
        }
    }
}

/// Holds the current noise
#[derive(Resource)]
pub struct NoiseOptions {
    options: Vec<NoiseOption>,
    selected: usize,
    image: Handle<Image>,
    seed: u32,
    period: f32,
}

fn main() -> AppExit {
    println!(
        r#"
        ---SHOW NOISE EXAMPLE---

        Controls:
        - Right arrow and left arrow change noise types.
        - W and S change seeds.
        - A and D change noise scale. Image resolution doesn't change so there are limits.

        "#
    );
    App::new()
        .add_plugins(DefaultPlugins)
        .add_systems(
            Startup,
            |mut commands: Commands, mut images: ResMut<Assets<Image>>| {
                let dummy_image = images.add(Image::default_uninit());
                let mut noise = NoiseOptions {
                    options: vec![
                        NoiseOption {
                            name: "Basic white noise",
                            noise: Box::new(
                                Noise::<PerCell<OrthoGrid, Random<UNorm, f32>>>::default(),
                            ),
                        },
                        NoiseOption {
                            name: "Simlex white noise",
                            noise: Box::new(
                                Noise::<PerCell<SimplexGrid, Random<UNorm, f32>>>::default(),
                            ),
                        },
                        NoiseOption {
                            name: "hexagonal noise",
                            noise: Box::new(Noise::<
                                PerNearestPoint<SimplexGrid, EuclideanLength, Random<UNorm, f32>>,
                            >::default()),
                        },
                        NoiseOption {
                            name: "Basic value noise",
                            noise: Box::new(Noise::<
                                MixCellValues<OrthoGrid, Linear, Random<UNorm, f32>>,
                            >::default()),
                        },
                        NoiseOption {
                            name: "Smooth value noise",
                            noise: Box::new(Noise::<
                                MixCellValues<OrthoGrid, Smoothstep, Random<UNorm, f32>>,
                            >::default()),
                        },
                        NoiseOption {
                            name: "Simlex value noise",
                            noise: Box::new(Noise::<
                                BlendCellValues<SimplexGrid, SimplecticBlend, Random<UNorm, f32>>,
                            >::default()),
                        },
                        NoiseOption {
                            name: "Perlin noise",
                            noise: Box::new(AdaptiveNoise::<
                                MixCellGradients<OrthoGrid, Smoothstep, QuickGradients>,
                                SNormToUNorm,
                            >::default()),
                        },
                        NoiseOption {
                            name: "Perlin quality noise",
                            noise: Box::new(AdaptiveNoise::<
                                MixCellGradients<OrthoGrid, Smoothstep, QualityGradients>,
                                SNormToUNorm,
                            >::default()),
                        },
                        NoiseOption {
                            name: "Simlex noise",
                            noise: Box::new(AdaptiveNoise::<
                                BlendCellGradients<SimplexGrid, SimplecticBlend, QuickGradients>,
                                SNormToUNorm,
                            >::default()),
                        },
                        NoiseOption {
                            name: "Fractal Perlin noise",
                            noise: Box::new(AdaptiveNoise::<
                                LayeredNoise<
                                    Normed<f32>,
                                    Persistence,
                                    FractalOctaves<
                                        Octave<
                                            MixCellGradients<OrthoGrid, Smoothstep, QuickGradients>,
                                        >,
                                    >,
                                >,
                                SNormToUNorm,
                            > {
                                noise: Noise::from(LayeredNoise::new(
                                    Normed::default(),
                                    Persistence(0.6),
                                    FractalOctaves {
                                        octave: Default::default(),
                                        lacunarity: 1.8,
                                        octaves: 8,
                                    },
                                )),
                                adapter: SNormToUNorm,
                            }),
                        },
                        NoiseOption {
                            name: "Fractal Simplex noise",
                            noise: Box::new(AdaptiveNoise::<
                                LayeredNoise<
                                    Normed<f32>,
                                    Persistence,
                                    FractalOctaves<
                                        Octave<
                                            BlendCellGradients<
                                                SimplexGrid,
                                                SimplecticBlend,
                                                QuickGradients,
                                            >,
                                        >,
                                    >,
                                >,
                                SNormToUNorm,
                            > {
                                noise: Noise::from(LayeredNoise::new(
                                    Normed::default(),
                                    Persistence(0.6),
                                    FractalOctaves {
                                        octave: Default::default(),
                                        lacunarity: 1.8,
                                        octaves: 8,
                                    },
                                )),
                                adapter: SNormToUNorm,
                            }),
                        },
                        NoiseOption {
                            name: "Fast Cellular noise",
                            noise: Box::new(Noise::<
                                PerNearestPoint<Voronoi<true>, EuclideanLength, Random<UNorm, f32>>,
                            >::default()),
                        },
                        NoiseOption {
                            name: "Full Cellular noise",
                            noise: Box::new(Noise::<
                                PerNearestPoint<
                                    Voronoi<false>,
                                    EuclideanLength,
                                    Random<UNorm, f32>,
                                >,
                            >::default()),
                        },
                    ],
                    selected: 0,
                    image: dummy_image,
                    seed: 0,
                    period: 32.0,
                };
                let mut image = Image::new_fill(
                    Extent3d {
                        width: 1920,
                        height: 1080,
                        depth_or_array_layers: 1,
                    },
                    TextureDimension::D2,
                    &[255, 255, 255, 255, 255, 255, 255, 255],
                    TextureFormat::Rgba16Unorm,
                    RenderAssetUsages::all(),
                );
                noise.options[noise.selected].display_image(&mut image, 0, 32.0);
                let handle = images.add(image);
                noise.image = handle.clone();
                commands.spawn((
                    ImageNode {
                        image: handle,
                        ..Default::default()
                    },
                    Node {
                        width: Val::Percent(100.0),
                        height: Val::Percent(100.0),
                        ..Default::default()
                    },
                ));
                commands.spawn(Camera2d);
                commands.insert_resource(noise);
            },
        )
        .add_systems(Update, update_system)
        .run()
}

fn update_system(
    mut noise: ResMut<NoiseOptions>,
    mut images: ResMut<Assets<Image>>,
    input: Res<ButtonInput<KeyCode>>,
) {
    let mut changed = false;
    // A big number to more quickly change the seed of the rng.
    // If we used 1, this would only produce a visual change for multi-octave noise.
    let seed_jump = 83745238u32;

    if input.just_pressed(KeyCode::ArrowRight) {
        noise.selected = (noise.selected.wrapping_add(1)) % noise.options.len();
        changed = true;
    }
    if input.just_pressed(KeyCode::ArrowLeft) {
        noise.selected = noise
            .selected
            .checked_sub(1)
            .map(|v| v % noise.options.len())
            .unwrap_or(noise.options.len() - 1);
        changed = true;
    }

    if input.just_pressed(KeyCode::KeyW) {
        noise.seed = noise.seed.wrapping_add(seed_jump);
        changed = true;
    }
    if input.just_pressed(KeyCode::KeyS) {
        noise.seed = noise.seed.wrapping_sub(seed_jump);
        changed = true;
    }

    if input.just_pressed(KeyCode::KeyD) {
        noise.period *= 2.0;
        changed = true;
    }
    if input.just_pressed(KeyCode::KeyA) {
        noise.period *= 0.5;
        changed = true;
    }

    if changed {
        let image = noise.image.id();
        let selected = noise.selected;
        let seed = noise.seed;
        let period = noise.period;
        let current = &mut noise.options[selected];
        current.display_image(images.get_mut(image).unwrap(), seed, period);
        println!("Updated {}, period: {}.", current.name, period);
    }
}<|MERGE_RESOLUTION|>--- conflicted
+++ resolved
@@ -9,13 +9,8 @@
     AdaptiveNoise, DynamicSampleable, FractalOctaves, LayeredNoise, Noise, Normed, Octave,
     Persistence,
     cell_noise::{
-<<<<<<< HEAD
-        BlendCellGradients, BlendCellValues, Cellular, MixCellGradients, MixCellValues,
-        QualityGradients, QuickGradients, SimplecticBlend,
-=======
         BlendCellGradients, BlendCellValues, EuclideanLength, MixCellGradients, MixCellValues,
-        PerCell, PerNearestPoint, QuickGradients, SimplecticBlend,
->>>>>>> 08a2d169
+        PerCell, PerNearestPoint, QuickGradients, SimplecticBlend, QualityGradients,
     },
     cells::{OrthoGrid, SimplexGrid, Voronoi},
     common_adapters::SNormToUNorm,
