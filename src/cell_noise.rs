--- conflicted
+++ resolved
@@ -1396,19 +1396,11 @@
     };
 }
 
-<<<<<<< HEAD
 // constants adapted from libnoise
 impl_simplectic_blend!(Vec2, 99.836_85);
 impl_simplectic_blend!(Vec3, 76.883_76);
 impl_simplectic_blend!(Vec3A, 76.883_76);
 impl_simplectic_blend!(Vec4, 62.795_597);
-=======
-    #[inline]
-    fn counter_dot_product(&self, value: V, blending_half_radius: f32) -> V {
-        let sqr = blending_half_radius * blending_half_radius;
-        value * (62.795_597 * sqr * sqr) // adapted from libnoise
-    }
-}
 
 #[cfg(test)]
 mod tests {
@@ -1458,4 +1450,3 @@
         }
     }
 }
->>>>>>> a02cd6df
