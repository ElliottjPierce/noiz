--- conflicted
+++ resolved
@@ -114,7 +114,6 @@
         f32::from_bits(result)
     }
 
-<<<<<<< HEAD
     /// Based on `bits`, generates an arbitrary `f32` in range ±(1, 2), with enough precision padding that other operations should not spiral out of range.
     /// This only actually uses 16 of these 32 bits.
     #[inline(always)]
@@ -146,7 +145,9 @@
         const BASE_VALUE: u32 = 0b0_01111111_00000000_01111111_11111111;
         let bits = bits as u32;
         let result = BASE_VALUE | ((bits & !1) << 15) | (bits << 31);
-=======
+        f32::from_bits(result)
+    }
+  
     /// Based on `bits`, generates an arbitrary `f32` in range (1, 1.5), with enough precision padding that other operations should not spiral out of range.
     /// This only actually uses 16 of these 32 bits.
     #[inline(always)]
@@ -178,7 +179,6 @@
         const BASE_VALUE: u32 = 0b_0_01111111_0_00000000_01111111111111;
         let bits = bits as u32;
         let result = BASE_VALUE | (bits << 14);
->>>>>>> 08a2d169
         f32::from_bits(result)
     }
 }
@@ -325,11 +325,7 @@
 }
 
 macro_rules! impl_norms {
-<<<<<<< HEAD
-    ($t:ty, $builder:expr, $builder_split:expr) => {
-=======
-    ($t:ty, $builder:expr, $half_builder:expr) => {
->>>>>>> 08a2d169
+    ($t:ty, $builder:expr, $split_builder:expr, $half_builder:expr) => {
         impl AnyValueFromBits<$t> for UNorm {
             #[inline]
             fn linear_equivalent_value(&self, bits: u32) -> $t {
@@ -384,7 +380,7 @@
         impl AnyValueFromBits<$t> for SNormSplit {
             #[inline]
             fn linear_equivalent_value(&self, bits: u32) -> $t {
-                $builder_split(bits)
+                $split_builder(bits)
             }
 
             #[inline(always)]
@@ -400,11 +396,7 @@
     };
 }
 
-<<<<<<< HEAD
-impl_norms!(f32, any_rng_float_32, any_signed_rng_float_32);
-=======
-impl_norms!(f32, any_rng_float_32, any_half_rng_float_32);
->>>>>>> 08a2d169
+impl_norms!(f32, any_rng_float_32, any_signed_rng_float_32, any_half_rng_float_32);
 impl_norms!(
     Vec2,
     |bits| Vec2::new(
@@ -412,14 +404,13 @@
         any_rng_float_16(bits as u16),
     ),
     |bits| Vec2::new(
-<<<<<<< HEAD
         any_signed_rng_float_16((bits >> 16) as u16),
         any_signed_rng_float_16(bits as u16),
-=======
+    ),
+    |bits| Vec2::new(
         any_half_rng_float_16((bits >> 16) as u16),
         any_half_rng_float_16(bits as u16),
->>>>>>> 08a2d169
-    )
+    ),
 );
 impl_norms!(
     Vec3,
@@ -429,16 +420,15 @@
         any_rng_float_8((bits >> 8) as u8),
     ),
     |bits| Vec3::new(
-<<<<<<< HEAD
         any_signed_rng_float_8((bits >> 24) as u8),
         any_signed_rng_float_8((bits >> 16) as u8),
         any_signed_rng_float_8((bits >> 8) as u8),
-=======
+    ),
+    |bits| Vec3::new(
         any_half_rng_float_8((bits >> 24) as u8),
         any_half_rng_float_8((bits >> 16) as u8),
         any_half_rng_float_8((bits >> 8) as u8),
->>>>>>> 08a2d169
-    )
+    ),
 );
 impl_norms!(
     Vec3A,
@@ -448,16 +438,15 @@
         any_rng_float_8((bits >> 8) as u8),
     ),
     |bits| Vec3A::new(
-<<<<<<< HEAD
         any_signed_rng_float_8((bits >> 24) as u8),
         any_signed_rng_float_8((bits >> 16) as u8),
         any_signed_rng_float_8((bits >> 8) as u8),
-=======
+    ),
+    |bits| Vec3A::new(
         any_half_rng_float_8((bits >> 24) as u8),
         any_half_rng_float_8((bits >> 16) as u8),
         any_half_rng_float_8((bits >> 8) as u8),
->>>>>>> 08a2d169
-    )
+    ),
 );
 impl_norms!(
     Vec4,
@@ -468,16 +457,15 @@
         any_rng_float_8(bits as u8),
     ),
     |bits| Vec4::new(
-<<<<<<< HEAD
         any_signed_rng_float_8((bits >> 24) as u8),
         any_signed_rng_float_8((bits >> 16) as u8),
         any_signed_rng_float_8((bits >> 8) as u8),
         any_signed_rng_float_8(bits as u8),
-=======
+    ),
+    |bits| Vec4::new(
         any_half_rng_float_8((bits >> 24) as u8),
         any_half_rng_float_8((bits >> 16) as u8),
         any_half_rng_float_8((bits >> 8) as u8),
         any_half_rng_float_8(bits as u8),
->>>>>>> 08a2d169
-    )
+    ),
 );